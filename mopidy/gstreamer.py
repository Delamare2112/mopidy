--- conflicted
+++ resolved
@@ -14,7 +14,10 @@
 logger = logging.getLogger('mopidy.gstreamer')
 
 
-<<<<<<< HEAD
+class GStreamerError(Exception):
+    pass
+
+
 # TODO: we might want to add some ranking to the mixers we know about?
 # TODO: move to mixers module and do from mopidy.mixers import * to install
 # elements.
@@ -96,10 +99,6 @@
 
 gobject.type_register(AutoAudioMixer)
 gst.element_register (AutoAudioMixer, 'autoaudiomixer', gst.RANK_MARGINAL)
-=======
-class GStreamerError(Exception):
-    pass
->>>>>>> 387da584
 
 
 class GStreamer(ThreadingActor):
@@ -138,14 +137,9 @@
         # connect to an output bin with a mixer on the side. set_uri on bin?
         description = ' ! '.join([
             'uridecodebin name=uri',
-<<<<<<< HEAD
-            'audioconvert name=convert'])
-=======
             'audioconvert name=convert',
             'audioresample name=resample',
-            'queue name=queue',
-            'volume name=volume'])
->>>>>>> 387da584
+            'queue name=queue'])
 
         logger.debug(u'Setting up base GStreamer pipeline: %s', description)
 
@@ -154,7 +148,7 @@
 
         self._uridecodebin.connect('notify::source', self._on_new_source)
         self._uridecodebin.connect('pad-added', self._on_new_pad,
-            self._pipeline.get_by_name('convert').get_pad('sink'))
+            self._pipeline.get_by_name('queue').get_pad('sink'))
 
     def _setup_output(self):
         try:
@@ -164,7 +158,7 @@
                                                            settings.OUTPUT))
 
         self._pipeline.add(self._output)
-        gst.element_link_many(self._pipeline.get_by_name('convert'),
+        gst.element_link_many(self._pipeline.get_by_name('queue'),
                               self._output)
         logger.debug('Output set to %s', settings.OUTPUT)
 
