[local]
enabled = true
library = json
media_dir = $XDG_MUSIC_DIR
scan_timeout = 1000
scan_flush_threshold = 100
scan_follow_symlinks = false
excluded_file_extensions =
  .directory
  .html
  .jpeg
  .jpg
  .log
  .nfo
  .pdf
  .png
  .txt
<<<<<<< HEAD
  .pdf
=======
>>>>>>> d928f3da
  .zip<|MERGE_RESOLUTION|>--- conflicted
+++ resolved
@@ -15,8 +15,4 @@
   .pdf
   .png
   .txt
-<<<<<<< HEAD
-  .pdf
-=======
->>>>>>> d928f3da
   .zip