from __future__ import unicode_literals

from mopidy.frontends.mpd import translator
from mopidy.frontends.mpd.exceptions import (
    MpdArgError, MpdNoExistError, MpdNotImplemented)
from mopidy.frontends.mpd.protocol import handle_request


@handle_request(r'^add "(?P<uri>[^"]*)"$')
def add(context, uri):
    """
    *musicpd.org, current playlist section:*

        ``add {URI}``

        Adds the file ``URI`` to the playlist (directories add recursively).
        ``URI`` can also be a single file.

    *Clarifications:*

    - ``add ""`` should add all tracks in the library to the current playlist.
    """
    if not uri:
        return
<<<<<<< HEAD
    track = context.core.library.lookup(uri).get()
    if track:
        context.core.current_playlist.add(track)
        return
=======
    for uri_scheme in context.core.uri_schemes.get():
        if uri.startswith(uri_scheme):
            track = context.core.library.lookup(uri).get()
            if track is not None:
                context.core.tracklist.add(track)
                return
>>>>>>> bba9548b
    raise MpdNoExistError('directory or file not found', command='add')


@handle_request(r'^addid "(?P<uri>[^"]*)"( "(?P<songpos>\d+)")*$')
def addid(context, uri, songpos=None):
    """
    *musicpd.org, current playlist section:*

        ``addid {URI} [POSITION]``

        Adds a song to the playlist (non-recursive) and returns the song id.

        ``URI`` is always a single file or URL. For example::

            addid "foo.mp3"
            Id: 999
            OK

    *Clarifications:*

    - ``addid ""`` should return an error.
    """
    if not uri:
        raise MpdNoExistError('No such song', command='addid')
    if songpos is not None:
        songpos = int(songpos)
    track = context.core.library.lookup(uri).get()
    if track is None:
        raise MpdNoExistError('No such song', command='addid')
    if songpos and songpos > context.core.tracklist.length.get():
        raise MpdArgError('Bad song index', command='addid')
    tl_track = context.core.tracklist.add(track, at_position=songpos).get()
    return ('Id', tl_track.tlid)


@handle_request(r'^delete "(?P<start>\d+):(?P<end>\d+)*"$')
def delete_range(context, start, end=None):
    """
    *musicpd.org, current playlist section:*

        ``delete [{POS} | {START:END}]``

        Deletes a song from the playlist.
    """
    start = int(start)
    if end is not None:
        end = int(end)
    else:
        end = context.core.tracklist.length.get()
    tl_tracks = context.core.tracklist.slice(start, end).get()
    if not tl_tracks:
        raise MpdArgError('Bad song index', command='delete')
    for (tlid, _) in tl_tracks:
        context.core.tracklist.remove(tlid=tlid)


@handle_request(r'^delete "(?P<songpos>\d+)"$')
def delete_songpos(context, songpos):
    """See :meth:`delete_range`"""
    try:
        songpos = int(songpos)
        (tlid, _) = context.core.tracklist.slice(
            songpos, songpos + 1).get()[0]
        context.core.tracklist.remove(tlid=tlid)
    except IndexError:
        raise MpdArgError('Bad song index', command='delete')


@handle_request(r'^deleteid "(?P<tlid>\d+)"$')
def deleteid(context, tlid):
    """
    *musicpd.org, current playlist section:*

        ``deleteid {SONGID}``

        Deletes the song ``SONGID`` from the playlist
    """
    try:
        tlid = int(tlid)
        if context.core.playback.current_tlid.get() == tlid:
            context.core.playback.next()
        return context.core.tracklist.remove(tlid=tlid).get()
    except LookupError:
        raise MpdNoExistError('No such song', command='deleteid')


@handle_request(r'^clear$')
def clear(context):
    """
    *musicpd.org, current playlist section:*

        ``clear``

        Clears the current playlist.
    """
    context.core.tracklist.clear()


@handle_request(r'^move "(?P<start>\d+):(?P<end>\d+)*" "(?P<to>\d+)"$')
def move_range(context, start, to, end=None):
    """
    *musicpd.org, current playlist section:*

        ``move [{FROM} | {START:END}] {TO}``

        Moves the song at ``FROM`` or range of songs at ``START:END`` to
        ``TO`` in the playlist.
    """
    if end is None:
        end = context.core.tracklist.length.get()
    start = int(start)
    end = int(end)
    to = int(to)
    context.core.tracklist.move(start, end, to)


@handle_request(r'^move "(?P<songpos>\d+)" "(?P<to>\d+)"$')
def move_songpos(context, songpos, to):
    """See :meth:`move_range`."""
    songpos = int(songpos)
    to = int(to)
    context.core.tracklist.move(songpos, songpos + 1, to)


@handle_request(r'^moveid "(?P<tlid>\d+)" "(?P<to>\d+)"$')
def moveid(context, tlid, to):
    """
    *musicpd.org, current playlist section:*

        ``moveid {FROM} {TO}``

        Moves the song with ``FROM`` (songid) to ``TO`` (playlist index) in
        the playlist. If ``TO`` is negative, it is relative to the current
        song in the playlist (if there is one).
    """
    tlid = int(tlid)
    to = int(to)
    tl_track = context.core.tracklist.get(tlid=tlid).get()
    position = context.core.tracklist.index(tl_track).get()
    context.core.tracklist.move(position, position + 1, to)


@handle_request(r'^playlist$')
def playlist(context):
    """
    *musicpd.org, current playlist section:*

        ``playlist``

        Displays the current playlist.

        .. note::

            Do not use this, instead use ``playlistinfo``.
    """
    return playlistinfo(context)


@handle_request(r'^playlistfind (?P<tag>[^"]+) "(?P<needle>[^"]+)"$')
@handle_request(r'^playlistfind "(?P<tag>[^"]+)" "(?P<needle>[^"]+)"$')
def playlistfind(context, tag, needle):
    """
    *musicpd.org, current playlist section:*

        ``playlistfind {TAG} {NEEDLE}``

        Finds songs in the current playlist with strict matching.

    *GMPC:*

    - does not add quotes around the tag.
    """
    if tag == 'filename':
        try:
            tl_track = context.core.tracklist.get(uri=needle).get()
            position = context.core.tracklist.index(tl_track).get()
            return translator.track_to_mpd_format(tl_track, position=position)
        except LookupError:
            return None
    raise MpdNotImplemented  # TODO


@handle_request(r'^playlistid( "(?P<tlid>\d+)")*$')
def playlistid(context, tlid=None):
    """
    *musicpd.org, current playlist section:*

        ``playlistid {SONGID}``

        Displays a list of songs in the playlist. ``SONGID`` is optional
        and specifies a single song to display info for.
    """
    if tlid is not None:
        try:
            tlid = int(tlid)
            tl_track = context.core.tracklist.get(tlid=tlid).get()
            position = context.core.tracklist.index(tl_track).get()
            return translator.track_to_mpd_format(tl_track, position=position)
        except LookupError:
            raise MpdNoExistError('No such song', command='playlistid')
    else:
        return translator.tracks_to_mpd_format(
            context.core.tracklist.tl_tracks.get())


@handle_request(r'^playlistinfo$')
@handle_request(r'^playlistinfo "-1"$')
@handle_request(r'^playlistinfo "(?P<songpos>-?\d+)"$')
@handle_request(r'^playlistinfo "(?P<start>\d+):(?P<end>\d+)*"$')
def playlistinfo(context, songpos=None, start=None, end=None):
    """
    *musicpd.org, current playlist section:*

        ``playlistinfo [[SONGPOS] | [START:END]]``

        Displays a list of all songs in the playlist, or if the optional
        argument is given, displays information only for the song
        ``SONGPOS`` or the range of songs ``START:END``.

    *ncmpc and mpc:*

    - uses negative indexes, like ``playlistinfo "-1"``, to request
      the entire playlist
    """
    if songpos is not None:
        songpos = int(songpos)
        tl_track = context.core.tracklist.tl_tracks.get()[songpos]
        return translator.track_to_mpd_format(tl_track, position=songpos)
    else:
        if start is None:
            start = 0
        start = int(start)
        if not (0 <= start <= context.core.tracklist.length.get()):
            raise MpdArgError('Bad song index', command='playlistinfo')
        if end is not None:
            end = int(end)
            if end > context.core.tracklist.length.get():
                end = None
        tl_tracks = context.core.tracklist.tl_tracks.get()
        return translator.tracks_to_mpd_format(tl_tracks, start, end)


@handle_request(r'^playlistsearch "(?P<tag>[^"]+)" "(?P<needle>[^"]+)"$')
@handle_request(r'^playlistsearch (?P<tag>\S+) "(?P<needle>[^"]+)"$')
def playlistsearch(context, tag, needle):
    """
    *musicpd.org, current playlist section:*

        ``playlistsearch {TAG} {NEEDLE}``

        Searches case-sensitively for partial matches in the current
        playlist.

    *GMPC:*

    - does not add quotes around the tag
    - uses ``filename`` and ``any`` as tags
    """
    raise MpdNotImplemented  # TODO


@handle_request(r'^plchanges (?P<version>-?\d+)$')
@handle_request(r'^plchanges "(?P<version>-?\d+)"$')
def plchanges(context, version):
    """
    *musicpd.org, current playlist section:*

        ``plchanges {VERSION}``

        Displays changed songs currently in the playlist since ``VERSION``.

        To detect songs that were deleted at the end of the playlist, use
        ``playlistlength`` returned by status command.

    *MPDroid:*

    - Calls ``plchanges "-1"`` two times per second to get the entire playlist.
    """
    # XXX Naive implementation that returns all tracks as changed
    if int(version) < context.core.tracklist.version.get():
        return translator.tracks_to_mpd_format(
            context.core.tracklist.tl_tracks.get())


@handle_request(r'^plchangesposid "(?P<version>\d+)"$')
def plchangesposid(context, version):
    """
    *musicpd.org, current playlist section:*

        ``plchangesposid {VERSION}``

        Displays changed songs currently in the playlist since ``VERSION``.
        This function only returns the position and the id of the changed
        song, not the complete metadata. This is more bandwidth efficient.

        To detect songs that were deleted at the end of the playlist, use
        ``playlistlength`` returned by status command.
    """
    # XXX Naive implementation that returns all tracks as changed
    if int(version) != context.core.tracklist.version.get():
        result = []
        for (position, (tlid, _)) in enumerate(
                context.core.tracklist.tl_tracks.get()):
            result.append(('cpos', position))
            result.append(('Id', tlid))
        return result


@handle_request(r'^shuffle$')
@handle_request(r'^shuffle "(?P<start>\d+):(?P<end>\d+)*"$')
def shuffle(context, start=None, end=None):
    """
    *musicpd.org, current playlist section:*

        ``shuffle [START:END]``

        Shuffles the current playlist. ``START:END`` is optional and
        specifies a range of songs.
    """
    if start is not None:
        start = int(start)
    if end is not None:
        end = int(end)
    context.core.tracklist.shuffle(start, end)


@handle_request(r'^swap "(?P<songpos1>\d+)" "(?P<songpos2>\d+)"$')
def swap(context, songpos1, songpos2):
    """
    *musicpd.org, current playlist section:*

        ``swap {SONG1} {SONG2}``

        Swaps the positions of ``SONG1`` and ``SONG2``.
    """
    songpos1 = int(songpos1)
    songpos2 = int(songpos2)
    tracks = context.core.tracklist.tracks.get()
    song1 = tracks[songpos1]
    song2 = tracks[songpos2]
    del tracks[songpos1]
    tracks.insert(songpos1, song2)
    del tracks[songpos2]
    tracks.insert(songpos2, song1)
    context.core.tracklist.clear()
    context.core.tracklist.append(tracks)


@handle_request(r'^swapid "(?P<tlid1>\d+)" "(?P<tlid2>\d+)"$')
def swapid(context, tlid1, tlid2):
    """
    *musicpd.org, current playlist section:*

        ``swapid {SONG1} {SONG2}``

        Swaps the positions of ``SONG1`` and ``SONG2`` (both song ids).
    """
    tlid1 = int(tlid1)
    tlid2 = int(tlid2)
    tl_track1 = context.core.tracklist.get(tlid=tlid1).get()
    tl_track2 = context.core.tracklist.get(tlid=tlid2).get()
    position1 = context.core.tracklist.index(tl_track1).get()
    position2 = context.core.tracklist.index(tl_track2).get()
    swap(context, position1, position2)<|MERGE_RESOLUTION|>--- conflicted
+++ resolved
@@ -22,19 +22,10 @@
     """
     if not uri:
         return
-<<<<<<< HEAD
     track = context.core.library.lookup(uri).get()
     if track:
-        context.core.current_playlist.add(track)
+        context.core.tracklist.add(track)
         return
-=======
-    for uri_scheme in context.core.uri_schemes.get():
-        if uri.startswith(uri_scheme):
-            track = context.core.library.lookup(uri).get()
-            if track is not None:
-                context.core.tracklist.add(track)
-                return
->>>>>>> bba9548b
     raise MpdNoExistError('directory or file not found', command='add')
 
 
