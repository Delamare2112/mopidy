--- conflicted
+++ resolved
@@ -3,82 +3,7 @@
 import os
 
 import mopidy
-<<<<<<< HEAD
 from mopidy import config, exceptions, ext
-from mopidy.utils import formatting
-
-
-default_config = """
-[mpris]
-enabled = true
-desktop_file = /usr/share/applications/mopidy.desktop
-"""
-
-__doc__ = """
-Frontend which lets you control Mopidy through the Media Player Remote
-Interfacing Specification (`MPRIS <http://www.mpris.org/>`_) D-Bus
-interface.
-
-An example of an MPRIS client is the `Ubuntu Sound Menu
-<https://wiki.ubuntu.com/SoundMenu>`_.
-
-**Dependencies**
-
-- D-Bus Python bindings. The package is named ``python-dbus`` in
-  Ubuntu/Debian.
-
-- ``libindicate`` Python bindings is needed to expose Mopidy in e.g. the
-  Ubuntu Sound Menu. The package is named ``python-indicate`` in
-  Ubuntu/Debian.
-
-- An ``.desktop`` file for Mopidy installed at the path set in the
-  :confval:`mpris/desktop_file` config value. See :ref:`install-desktop-file`
-  for details.
-
-**Configuration**
-
-.. confval:: mpris/enabled
-
-    If the MPRIS extension should be enabled or not.
-
-.. confval:: mpris/desktop_file
-
-    Location of the Mopidy ``.desktop`` file.
-
-**Default config**
-
-.. code-block:: ini
-
-%(config)s
-
-**Usage**
-
-The frontend is enabled by default if all dependencies are available.
-
-**Testing the frontend**
-
-To test, start Mopidy, and then run the following in a Python shell::
-
-    import dbus
-    bus = dbus.SessionBus()
-    player = bus.get_object('org.mpris.MediaPlayer2.mopidy',
-        '/org/mpris/MediaPlayer2')
-
-Now you can control Mopidy through the player object. Examples:
-
-- To get some properties from Mopidy, run::
-
-    props = player.GetAll('org.mpris.MediaPlayer2',
-        dbus_interface='org.freedesktop.DBus.Properties')
-
-- To quit Mopidy through D-Bus, run::
-
-    player.Quit(dbus_interface='org.mpris.MediaPlayer2')
-""" % {'config': formatting.indent(default_config)}
-=======
-from mopidy import exceptions, ext
-from mopidy.utils import config
->>>>>>> ad190402
 
 
 class Extension(ext.Extension):
