import datetime as dt
import logging
import os
import multiprocessing
import threading

from spotify import Link, SpotifyError
from spotify.manager import SpotifySessionManager
from spotify.alsahelper import AlsaController

from mopidy import get_version, settings
from mopidy.backends import (BaseBackend, BaseCurrentPlaylistController,
    BaseLibraryController, BasePlaybackController,
    BaseStoredPlaylistsController)
from mopidy.models import Artist, Album, Track, Playlist

import alsaaudio

logger = logging.getLogger('mopidy.backends.libspotify')

ENCODING = 'utf-8'

class LibspotifyBackend(BaseBackend):
    """
    A Spotify backend which uses the official `libspotify library
    <http://developer.spotify.com/en/libspotify/overview/>`_.

    `pyspotify <http://github.com/winjer/pyspotify/>`_ is the Python bindings
    for libspotify. It got no documentation, but multiple examples are
    available. Like libspotify, pyspotify's calls are mostly asynchronous.

    This backend should also work with `openspotify
    <http://github.com/noahwilliamsson/openspotify>`_, but we haven't tested
    that yet.

    **Issues:** http://github.com/jodal/mopidy/issues/labels/backend-libspotify
    """

    def __init__(self, *args, **kwargs):
        super(LibspotifyBackend, self).__init__(*args, **kwargs)
        self.current_playlist = BaseCurrentPlaylistController(backend=self)
        self.library = LibspotifyLibraryController(backend=self)
        self.playback = LibspotifyPlaybackController(backend=self)
        self.stored_playlists = LibspotifyStoredPlaylistsController(
            backend=self)
        self.uri_handlers = [u'spotify:', u'http://open.spotify.com/']
        self.audio_controller_class = kwargs.get(
            'audio_controller_class', AlsaController)
        self.spotify = self._connect()

    def _connect(self):
        logger.info(u'Connecting to Spotify')
        spotify = LibspotifySessionManager(
            settings.SPOTIFY_USERNAME, settings.SPOTIFY_PASSWORD,
            core_queue=self.core_queue,
            audio_controller_class=self.audio_controller_class)
        spotify.start()
        return spotify


class LibspotifyLibraryController(BaseLibraryController):
    def find_exact(self, field, what):
        return self.search(field, what)

    def lookup(self, uri):
        spotify_track = Link.from_string(uri).as_track()
        return LibspotifyTranslator.to_mopidy_track(spotify_track)

<<<<<<< HEAD
    def search(self, **query):
        spotify_query = []
        for (field, values) in query.iteritems():
            if not hasattr(values, '__iter__'):
                values = [values]
            for value in values:
                if field == u'track':
                    field = u'title'
                if field is u'any':
                    spotify_query.append(value)
                else:
                    spotify_query.append(u'%s:"%s"' % (field, value))
        spotify_query = u' '.join(spotify_query)
        logger.debug(u'In search method, search for: %s' % spotify_query)
        my_end, other_end = multiprocessing.Pipe()
        self.backend.spotify.search(spotify_query.encode(ENCODING), other_end)
=======
    def refresh(self, uri=None):
        pass # TODO

    def search(self, field, what):
        if field == u'any':
            query = what
        else:
            query = u'%s:%s' % (field, what)
        my_end, other_end = multiprocessing.Pipe()
        logger.debug(u'In Library.search(), sending search query')
        self.backend.spotify.search(query.encode(ENCODING), other_end)
        logger.debug(u'In Library.search(), waiting for search results')
>>>>>>> f4c89ed9
        my_end.poll(None)
        logger.debug(u'In Library.search(), receiving search results')
        playlist = my_end.recv()
        logger.debug(u'In Library.search(), done receiving search results')
        logger.debug(['%s' % t.name for t in playlist.tracks])
        return playlist


class LibspotifyPlaybackController(BasePlaybackController):
    def _pause(self):
        # TODO
        return False

    def _play(self, track):
        if self.state == self.PLAYING:
            self.stop()
        if track.uri is None:
            return False
        try:
            self.backend.spotify.session.load(
                Link.from_string(track.uri).as_track())
            self.backend.spotify.session.play(1)
            return True
        except SpotifyError as e:
            logger.warning('Play %s failed: %s', track.uri, e)
            return False

    def _resume(self):
        # TODO
        return False

    def _seek(self, time_position):
        pass # TODO

    def _stop(self):
        self.backend.spotify.session.play(0)
        return True


class LibspotifyStoredPlaylistsController(BaseStoredPlaylistsController):
    def create(self, name):
        pass # TODO

    def delete(self, playlist):
        pass # TODO

    def lookup(self, uri):
        pass # TODO

    def refresh(self):
        pass # TODO

    def rename(self, playlist, new_name):
        pass # TODO

    def save(self, playlist):
        pass # TODO

    def search(self, query):
        pass # TODO


class LibspotifyTranslator(object):
    @classmethod
    def to_mopidy_artist(cls, spotify_artist):
        if not spotify_artist.is_loaded():
            return Artist(name=u'[loading...]')
        return Artist(
            uri=str(Link.from_artist(spotify_artist)),
            name=spotify_artist.name().decode(ENCODING),
        )

    @classmethod
    def to_mopidy_album(cls, spotify_album):
        if not spotify_album.is_loaded():
            return Album(name=u'[loading...]')
        # TODO pyspotify got much more data on albums than this
        return Album(name=spotify_album.name().decode(ENCODING))

    @classmethod
    def to_mopidy_track(cls, spotify_track):
        if not spotify_track.is_loaded():
            return Track(name=u'[loading...]')
        uri = str(Link.from_track(spotify_track, 0))
        if dt.MINYEAR <= int(spotify_track.album().year()) <= dt.MAXYEAR:
            date = dt.date(spotify_track.album().year(), 1, 1)
        else:
            date = None
        return Track(
            uri=uri,
            name=spotify_track.name().decode(ENCODING),
            artists=[cls.to_mopidy_artist(a) for a in spotify_track.artists()],
            album=cls.to_mopidy_album(spotify_track.album()),
            track_no=spotify_track.index(),
            date=date,
            length=spotify_track.duration(),
            bitrate=320,
        )

    @classmethod
    def to_mopidy_playlist(cls, spotify_playlist):
        if not spotify_playlist.is_loaded():
            return Playlist(name=u'[loading...]')
        return Playlist(
            uri=str(Link.from_playlist(spotify_playlist)),
            name=spotify_playlist.name().decode(ENCODING),
            tracks=[cls.to_mopidy_track(t) for t in spotify_playlist],
        )


class LibspotifySessionManager(SpotifySessionManager, threading.Thread):
    cache_location = os.path.expanduser(settings.SPOTIFY_LIB_CACHE)
    settings_location = os.path.expanduser(settings.SPOTIFY_LIB_CACHE)
    appkey_file = os.path.expanduser(settings.SPOTIFY_LIB_APPKEY)
    user_agent = 'Mopidy %s' % get_version()

    def __init__(self, username, password, core_queue, audio_controller_class):
        SpotifySessionManager.__init__(self, username, password)
        threading.Thread.__init__(self)
        self.core_queue = core_queue
        self.connected = threading.Event()
        self.audio = audio_controller_class(alsaaudio.PCM_NORMAL)
        self.session = None

    def run(self):
        self.connect()

    def logged_in(self, session, error):
        """Callback used by pyspotify"""
        logger.info('Logged in')
        self.session = session
        self.connected.set()

    def logged_out(self, session):
        """Callback used by pyspotify"""
        logger.info('Logged out')

    def metadata_updated(self, session):
        """Callback used by pyspotify"""
        logger.debug('Metadata updated, refreshing stored playlists')
        playlists = []
        for spotify_playlist in session.playlist_container():
            playlists.append(
                LibspotifyTranslator.to_mopidy_playlist(spotify_playlist))
        self.core_queue.put({
            'command': 'set_stored_playlists',
            'playlists': playlists,
        })

    def connection_error(self, session, error):
        """Callback used by pyspotify"""
        logger.error('Connection error: %s', error)

    def message_to_user(self, session, message):
        """Callback used by pyspotify"""
        logger.info(message)

    def notify_main_thread(self, session):
        """Callback used by pyspotify"""
        logger.debug('Notify main thread')

    def music_delivery(self, session, frames, frame_size, num_frames,
            sample_type, sample_rate, channels):
        """Callback used by pyspotify"""
        self.audio.music_delivery(session, frames, frame_size, num_frames,
            sample_type, sample_rate, channels)

    def play_token_lost(self, session):
        """Callback used by pyspotify"""
        logger.debug('Play token lost')
        self.core_queue.put({'command': 'stop_playback'})

    def log_message(self, session, data):
        """Callback used by pyspotify"""
        logger.debug(data)

    def end_of_track(self, session):
        """Callback used by pyspotify"""
        logger.debug('End of track')
        self.core_queue.put({'command': 'end_of_track'})

    def search(self, query, connection):
        """Search method used by Mopidy backend"""
        def callback(results, userdata):
            logger.debug(u'In SessionManager.search().callback(), '
                'translating search results')
            logger.debug(results.tracks())
            # TODO Include results from results.albums(), etc. too
            playlist = Playlist(tracks=[
                LibspotifyTranslator.to_mopidy_track(t)
                for t in results.tracks()])
            logger.debug(u'In SessionManager.search().callback(), '
                'sending search results')
            logger.debug(['%s' % t.name for t in playlist.tracks])
            connection.send(playlist)
            logger.debug(u'In SessionManager.search().callback(), '
                'done sending search results')
        logger.debug(u'In SessionManager.search(), '
            'waiting for Spotify connection')
        self.connected.wait()
        logger.debug(u'In SessionManager.search(), '
            'sending search query')
        self.session.search(query, callback)
        logger.debug(u'In SessionManager.search(), '
            'done sending search query')<|MERGE_RESOLUTION|>--- conflicted
+++ resolved
@@ -59,14 +59,16 @@
 
 
 class LibspotifyLibraryController(BaseLibraryController):
-    def find_exact(self, field, what):
-        return self.search(field, what)
+    def find_exact(self, **query):
+        return self.search(**query)
 
     def lookup(self, uri):
         spotify_track = Link.from_string(uri).as_track()
         return LibspotifyTranslator.to_mopidy_track(spotify_track)
 
-<<<<<<< HEAD
+    def refresh(self, uri=None):
+        pass # TODO
+
     def search(self, **query):
         spotify_query = []
         for (field, values) in query.iteritems():
@@ -83,26 +85,6 @@
         logger.debug(u'In search method, search for: %s' % spotify_query)
         my_end, other_end = multiprocessing.Pipe()
         self.backend.spotify.search(spotify_query.encode(ENCODING), other_end)
-=======
-    def refresh(self, uri=None):
-        pass # TODO
-
-    def search(self, field, what):
-        if field == u'any':
-            query = what
-        else:
-            query = u'%s:%s' % (field, what)
-        my_end, other_end = multiprocessing.Pipe()
-        logger.debug(u'In Library.search(), sending search query')
-        self.backend.spotify.search(query.encode(ENCODING), other_end)
-        logger.debug(u'In Library.search(), waiting for search results')
->>>>>>> f4c89ed9
-        my_end.poll(None)
-        logger.debug(u'In Library.search(), receiving search results')
-        playlist = my_end.recv()
-        logger.debug(u'In Library.search(), done receiving search results')
-        logger.debug(['%s' % t.name for t in playlist.tracks])
-        return playlist
 
 
 class LibspotifyPlaybackController(BasePlaybackController):
