--- conflicted
+++ resolved
@@ -19,13 +19,8 @@
 
     def __init__(self, username, password, core_queue, output):
         SpotifySessionManager.__init__(self, username, password)
-<<<<<<< HEAD
         BaseThread.__init__(self)
-        self.name = 'LibspotifySessionManagerThread'
-=======
-        threading.Thread.__init__(self)
         self.name = 'LibspotifySMThread'
->>>>>>> 8f18d958
         # Run as a daemon thread, so Mopidy won't wait for this thread to exit
         # before Mopidy exits.
         self.daemon = True
