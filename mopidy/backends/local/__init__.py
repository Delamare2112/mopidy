--- conflicted
+++ resolved
@@ -76,17 +76,10 @@
         return self.backend.output.set_state('READY')
 
 
-<<<<<<< HEAD
 class LocalStoredPlaylistsProvider(BaseStoredPlaylistsProvider):
     def __init__(self, *args, **kwargs):
         super(LocalStoredPlaylistsProvider, self).__init__(*args, **kwargs)
-        self._folder = os.path.expanduser(settings.LOCAL_PLAYLIST_FOLDER)
-=======
-class LocalStoredPlaylistsController(BaseStoredPlaylistsController):
-    def __init__(self, *args):
-        super(LocalStoredPlaylistsController, self).__init__(*args)
         self._folder = settings.LOCAL_PLAYLIST_PATH
->>>>>>> 5886dbb0
         self.refresh()
 
     def lookup(self, uri):
