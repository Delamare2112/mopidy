from __future__ import absolute_import, unicode_literals

import logging
import urlparse

from mopidy.audio import PlaybackState
from mopidy.core import listener
from mopidy.utils import deprecation

logger = logging.getLogger(__name__)


class PlaybackController(object):
    pykka_traversable = True

<<<<<<< HEAD
    def __init__(self, audio, mixer, backends, core):
        # TODO: these should be internal
        self.mixer = mixer
        self.backends = backends
        self.core = core

        self._audio = audio
        self._state = PlaybackState.STOPPED
        self._volume = None
        self._mute = False
        self._pending_tl_track = None

        if self._audio:
            self._audio.set_about_to_finish_callback(self.on_about_to_finish)

    def _get_backend(self, tl_track):
        if tl_track is None:
            return None
        uri_scheme = urlparse.urlparse(tl_track.track.uri).scheme
=======
    def __init__(self, backends, core):
        self.backends = backends
        self.core = core

        self._current_tl_track = None
        self._stream_title = None
        self._state = PlaybackState.STOPPED

    def _get_backend(self):
        # TODO: take in track instead
        track = self.get_current_track()
        if track is None:
            return None
        uri = track.uri
        uri_scheme = urlparse.urlparse(uri).scheme
>>>>>>> 9ef1f91a
        return self.backends.with_playback.get(uri_scheme, None)

    # Properties

    def get_current_tl_track(self):
        """Get the currently playing or selected track.

        Returns a :class:`mopidy.models.TlTrack` or :class:`None`.
        """
        return self._current_tl_track

    def _set_current_tl_track(self, value):
        """Set the currently playing or selected track.

        *Internal:* This is only for use by Mopidy's test suite.
        """
        self._current_tl_track = value

    current_tl_track = deprecation.deprecated_property(get_current_tl_track)
    """
    .. deprecated:: 1.0
        Use :meth:`get_current_tl_track` instead.
    """

    def get_current_track(self):
        """
        Get the currently playing or selected track.

        Extracted from :meth:`get_current_tl_track` for convenience.

        Returns a :class:`mopidy.models.Track` or :class:`None`.
        """
        tl_track = self.get_current_tl_track()
        if tl_track is not None:
            return tl_track.track

    current_track = deprecation.deprecated_property(get_current_track)
    """
    .. deprecated:: 1.0
        Use :meth:`get_current_track` instead.
    """

    def get_stream_title(self):
        """Get the current stream title or :class:`None`."""
        return self._stream_title

    def get_state(self):
        """Get The playback state."""

        return self._state

    def set_state(self, new_state):
        """Set the playback state.

        Must be :attr:`PLAYING`, :attr:`PAUSED`, or :attr:`STOPPED`.

        Possible states and transitions:

        .. digraph:: state_transitions

            "STOPPED" -> "PLAYING" [ label="play" ]
            "STOPPED" -> "PAUSED" [ label="pause" ]
            "PLAYING" -> "STOPPED" [ label="stop" ]
            "PLAYING" -> "PAUSED" [ label="pause" ]
            "PLAYING" -> "PLAYING" [ label="play" ]
            "PAUSED" -> "PLAYING" [ label="resume" ]
            "PAUSED" -> "STOPPED" [ label="stop" ]
        """
        (old_state, self._state) = (self.get_state(), new_state)
        logger.debug('Changing state: %s -> %s', old_state, new_state)

        self._trigger_playback_state_changed(old_state, new_state)

    state = deprecation.deprecated_property(get_state, set_state)
    """
    .. deprecated:: 1.0
        Use :meth:`get_state` and :meth:`set_state` instead.
    """

    def get_time_position(self):
<<<<<<< HEAD
        backend = self._get_backend(self.current_tl_track)
=======
        """Get time position in milliseconds."""
        backend = self._get_backend()
>>>>>>> 9ef1f91a
        if backend:
            return backend.playback.get_time_position().get()
        else:
            return 0

    time_position = deprecation.deprecated_property(get_time_position)
    """
    .. deprecated:: 1.0
        Use :meth:`get_time_position` instead.
    """

    def get_volume(self):
        """
        .. deprecated:: 1.0
            Use :meth:`core.mixer.get_volume()
            <mopidy.core.MixerController.get_volume>` instead.
        """
        deprecation.warn('core.playback.get_volume')
        return self.core.mixer.get_volume()

    def set_volume(self, volume):
        """
        .. deprecated:: 1.0
            Use :meth:`core.mixer.set_volume()
            <mopidy.core.MixerController.set_volume>` instead.
        """
        deprecation.warn('core.playback.set_volume')
        return self.core.mixer.set_volume(volume)

    volume = deprecation.deprecated_property(get_volume, set_volume)
    """
    .. deprecated:: 1.0
        Use :meth:`core.mixer.get_volume()
        <mopidy.core.MixerController.get_volume>` and
        :meth:`core.mixer.set_volume()
        <mopidy.core.MixerController.set_volume>` instead.
    """

    def get_mute(self):
        """
        .. deprecated:: 1.0
            Use :meth:`core.mixer.get_mute()
            <mopidy.core.MixerController.get_mute>` instead.
        """
        deprecation.warn('core.playback.get_mute')
        return self.core.mixer.get_mute()

    def set_mute(self, mute):
        """
        .. deprecated:: 1.0
            Use :meth:`core.mixer.set_mute()
            <mopidy.core.MixerController.set_mute>` instead.
        """
        deprecation.warn('core.playback.set_mute')
        return self.core.mixer.set_mute(mute)

    mute = deprecation.deprecated_property(get_mute, set_mute)
    """
    .. deprecated:: 1.0
        Use :meth:`core.mixer.get_mute()
        <mopidy.core.MixerController.get_mute>` and
        :meth:`core.mixer.set_mute()
        <mopidy.core.MixerController.set_mute>` instead.
    """

    # Methods

<<<<<<< HEAD
    def on_end_of_stream(self):
        self.state = PlaybackState.STOPPED
        self.current_tl_track = None
        # TODO: self._trigger_track_playback_ended?

    def on_stream_changed(self, uri):
        if self._pending_tl_track:
            self.current_tl_track = self._pending_tl_track
            self._pending_tl_track = None
            self._trigger_track_playback_started()

    def on_about_to_finish(self):
        # TODO: check that we always have a current track
=======
    # TODO: remove this.
    def _change_track(self, tl_track, on_error_step=1):
        """
        Change to the given track, keeping the current playback state.

        :param tl_track: track to change to
        :type tl_track: :class:`mopidy.models.TlTrack` or :class:`None`
        :param on_error_step: direction to step at play error, 1 for next
            track (default), -1 for previous track. **INTERNAL**
        :type on_error_step: int, -1 or 1
        """
        old_state = self.get_state()
        self.stop()
        self._set_current_tl_track(tl_track)
        if old_state == PlaybackState.PLAYING:
            self._play(on_error_step=on_error_step)
        elif old_state == PlaybackState.PAUSED:
            self.pause()

    # TODO: this is not really end of track, this is on_need_next_track
    def _on_end_of_track(self):
        """
        Tell the playback controller that end of track is reached.

        Used by event handler in :class:`mopidy.core.Core`.
        """
        if self.get_state() == PlaybackState.STOPPED:
            return
>>>>>>> 9ef1f91a

        original_tl_track = self.get_current_tl_track()
        next_tl_track = self.core.tracklist.eot_track(original_tl_track)

<<<<<<< HEAD
        self._pending_tl_track = next_tl_track
        backend = self._get_backend(next_tl_track)

        if backend:
            backend.playback.change_track(next_tl_track.track).get()
=======
        if next_tl_track:
            self._change_track(next_tl_track)
        else:
            self.stop()
            self._set_current_tl_track(None)
>>>>>>> 9ef1f91a

        self.core.tracklist._mark_played(original_tl_track)

    def _on_tracklist_change(self):
        """
        Tell the playback controller that the current playlist has changed.

        Used by :class:`mopidy.core.TracklistController`.
        """
<<<<<<< HEAD

        if not self.core.tracklist.tl_tracks:
            self.stop()
            self.current_tl_track = None
        elif self.current_tl_track not in self.core.tracklist.tl_tracks:
            self.current_tl_track = None
=======
        tracklist = self.core.tracklist.get_tl_tracks()
        if self.get_current_tl_track() not in tracklist:
            self.stop()
            self._set_current_tl_track(None)

    def _on_stream_changed(self, uri):
        self._stream_title = None
>>>>>>> 9ef1f91a

    def next(self):
        """
        Change to the next track.

        The current playback state will be kept. If it was playing, playing
        will continue. If it was paused, it will still be paused, etc.
        """
        original_tl_track = self.get_current_tl_track()
        next_tl_track = self.core.tracklist.next_track(original_tl_track)

<<<<<<< HEAD
        backend = self._get_backend(next_tl_track)
        self.current_tl_track = next_tl_track

        if backend:
            backend.playback.prepare_change()
            backend.playback.change_track(next_tl_track.track)

            if self.state == PlaybackState.PLAYING:
                result = backend.playback.play().get()
            elif self.state == PlaybackState.PAUSED:
                result = backend.playback.pause().get()
            else:
                result = True

            if result and self.state != PlaybackState.PAUSED:
                self._trigger_track_playback_started()
            elif not result:
                self.core.tracklist.mark_unplayable(next_tl_track)
                # TODO: can cause an endless loop for single track repeat.
                self.next()
        else:
            self.stop()
=======
        if next_tl_track:
            # TODO: switch to:
            # backend.play(track)
            # wait for state change?
            self._change_track(next_tl_track)
        else:
            self.stop()
            self._set_current_tl_track(None)
>>>>>>> 9ef1f91a

        self.core.tracklist._mark_played(original_tl_track)

    def pause(self):
        """Pause playback."""
        backend = self._get_backend(self.current_tl_track)
        if not backend or backend.playback.pause().get():
            # TODO: switch to:
            # backend.track(pause)
            # wait for state change?
            self.set_state(PlaybackState.PAUSED)
            self._trigger_track_playback_paused()

    def play(self, tl_track=None):
        """
        Play the given track, or if the given track is :class:`None`, play the
        currently active track.

        :param tl_track: track to play
        :type tl_track: :class:`mopidy.models.TlTrack` or :class:`None`
        """
        self._play(tl_track, on_error_step=1)

    def _play(self, tl_track=None, on_error_step=1):
        if tl_track is None:
            if self.get_state() == PlaybackState.PAUSED:
                return self.resume()

            if self.get_current_tl_track() is not None:
                tl_track = self.get_current_tl_track()
            else:
                if on_error_step == 1:
                    tl_track = self.core.tracklist.next_track(tl_track)
                elif on_error_step == -1:
                    tl_track = self.core.tracklist.previous_track(tl_track)

            if tl_track is None:
                return

        assert tl_track in self.core.tracklist.get_tl_tracks()

        # TODO: switch to:
        # backend.play(track)
        # wait for state change?

        if self.get_state() == PlaybackState.PLAYING:
            self.stop()

<<<<<<< HEAD
        self.current_tl_track = tl_track
        self.state = PlaybackState.PLAYING
        backend = self._get_backend(self.current_tl_track)
=======
        self._set_current_tl_track(tl_track)
        self.set_state(PlaybackState.PLAYING)
        backend = self._get_backend()
>>>>>>> 9ef1f91a
        success = False

        if backend:
            backend.playback.prepare_change()
<<<<<<< HEAD
            backend.playback.change_track(tl_track.track)
            success = backend.playback.play().get()

        if success:
=======
            try:
                success = (
                    backend.playback.change_track(tl_track.track).get() and
                    backend.playback.play().get())
            except TypeError:
                logger.error('%s needs to be updated to work with this '
                             'version of Mopidy.', backend)

        if success:
            self.core.tracklist._mark_playing(tl_track)
            self.core.history._add_track(tl_track.track)
            # TODO: replace with stream-changed
>>>>>>> 9ef1f91a
            self._trigger_track_playback_started()
        else:
            self.core.tracklist._mark_unplayable(tl_track)
            if on_error_step == 1:
                # TODO: can cause an endless loop for single track repeat.
                self.next()
            elif on_error_step == -1:
                self.previous()

    def previous(self):
        """
        Change to the previous track.

        The current playback state will be kept. If it was playing, playing
        will continue. If it was paused, it will still be paused, etc.
        """
<<<<<<< HEAD
        original_tl_track = self.current_tl_track
        prev_tl_track = self.core.tracklist.previous_track(original_tl_track)

        backend = self._get_backend(prev_tl_track)
        self.current_tl_track = prev_tl_track

        if backend:
            backend.playback.prepare_change()
            backend.playback.change_track(prev_tl_track.track)
            if self.state == PlaybackState.PLAYING:
                result = backend.playback.play().get()
            elif self.state == PlaybackState.PAUSED:
                result = backend.playback.pause().get()
            else:
                result = True

            if result and self.state != PlaybackState.PAUSED:
                self._trigger_track_playback_started()
            elif not result:
                self.core.tracklist.mark_unplayable(prev_tl_track)
                self.previous()
=======
        tl_track = self.get_current_tl_track()
        # TODO: switch to:
        # self.play(....)
        # wait for state change?
        self._change_track(
            self.core.tracklist.previous_track(tl_track), on_error_step=-1)
>>>>>>> 9ef1f91a

    def resume(self):
        """If paused, resume playing the current track."""
        if self.get_state() != PlaybackState.PAUSED:
            return
        backend = self._get_backend(self.current_tl_track)
        if backend and backend.playback.resume().get():
            self.set_state(PlaybackState.PLAYING)
            # TODO: trigger via gst messages
            self._trigger_track_playback_resumed()
        # TODO: switch to:
        # backend.resume()
        # wait for state change?

    def seek(self, time_position):
        """
        Seeks to time position given in milliseconds.

        :param time_position: time position in milliseconds
        :type time_position: int
        :rtype: :class:`True` if successful, else :class:`False`
        """
        # TODO: seek needs to take pending tracks into account :(
        if not self.core.tracklist.tracks:
            return False

        if self.current_track and self.current_track.length is None:
            return False

        if self.get_state() == PlaybackState.STOPPED:
            self.play()

        if time_position < 0:
            time_position = 0
        elif time_position > self.current_track.length:
            self.next()
            return True

        backend = self._get_backend(self.current_tl_track)
        if not backend:
            return False

        success = backend.playback.seek(time_position).get()
        if success:
            self._trigger_seeked(time_position)
        return success

    def stop(self):
        """Stop playing."""
<<<<<<< HEAD
        if self.state != PlaybackState.STOPPED:
            backend = self._get_backend(self.current_tl_track)
            time_position_before_stop = self.time_position
=======
        if self.get_state() != PlaybackState.STOPPED:
            backend = self._get_backend()
            time_position_before_stop = self.get_time_position()
>>>>>>> 9ef1f91a
            if not backend or backend.playback.stop().get():
                self.set_state(PlaybackState.STOPPED)
                self._trigger_track_playback_ended(time_position_before_stop)

    def _trigger_track_playback_paused(self):
        logger.debug('Triggering track playback paused event')
        if self.current_track is None:
            return
        listener.CoreListener.send(
            'track_playback_paused',
            tl_track=self.get_current_tl_track(),
            time_position=self.get_time_position())

    def _trigger_track_playback_resumed(self):
        logger.debug('Triggering track playback resumed event')
        if self.current_track is None:
            return
        listener.CoreListener.send(
            'track_playback_resumed',
            tl_track=self.get_current_tl_track(),
            time_position=self.get_time_position())

    def _trigger_track_playback_started(self):
        # TODO: replace with stream-changed
        logger.debug('Triggering track playback started event')
        if self.get_current_tl_track() is None:
            return

        self.core.tracklist.mark_playing(self.current_tl_track)
        self.core.history.add(self.current_tl_track.track)
        listener.CoreListener.send(
            'track_playback_started',
            tl_track=self.get_current_tl_track())

    def _trigger_track_playback_ended(self, time_position_before_stop):
        logger.debug('Triggering track playback ended event')
        if self.get_current_tl_track() is None:
            return
        listener.CoreListener.send(
            'track_playback_ended',
            tl_track=self.get_current_tl_track(),
            time_position=time_position_before_stop)

    def _trigger_playback_state_changed(self, old_state, new_state):
        logger.debug('Triggering playback state change event')
        listener.CoreListener.send(
            'playback_state_changed',
            old_state=old_state, new_state=new_state)

    def _trigger_seeked(self, time_position):
        logger.debug('Triggering seeked event')
        listener.CoreListener.send('seeked', time_position=time_position)<|MERGE_RESOLUTION|>--- conflicted
+++ resolved
@@ -13,43 +13,25 @@
 class PlaybackController(object):
     pykka_traversable = True
 
-<<<<<<< HEAD
-    def __init__(self, audio, mixer, backends, core):
+    def __init__(self, audio, backends, core):
         # TODO: these should be internal
-        self.mixer = mixer
         self.backends = backends
         self.core = core
-
         self._audio = audio
+
+        self._stream_title = None
         self._state = PlaybackState.STOPPED
-        self._volume = None
-        self._mute = False
+
+        self._current_tl_track = None
         self._pending_tl_track = None
 
         if self._audio:
-            self._audio.set_about_to_finish_callback(self.on_about_to_finish)
+            self._audio.set_about_to_finish_callback(self._on_about_to_finish)
 
     def _get_backend(self, tl_track):
         if tl_track is None:
             return None
         uri_scheme = urlparse.urlparse(tl_track.track.uri).scheme
-=======
-    def __init__(self, backends, core):
-        self.backends = backends
-        self.core = core
-
-        self._current_tl_track = None
-        self._stream_title = None
-        self._state = PlaybackState.STOPPED
-
-    def _get_backend(self):
-        # TODO: take in track instead
-        track = self.get_current_track()
-        if track is None:
-            return None
-        uri = track.uri
-        uri_scheme = urlparse.urlparse(uri).scheme
->>>>>>> 9ef1f91a
         return self.backends.with_playback.get(uri_scheme, None)
 
     # Properties
@@ -130,12 +112,8 @@
     """
 
     def get_time_position(self):
-<<<<<<< HEAD
-        backend = self._get_backend(self.current_tl_track)
-=======
         """Get time position in milliseconds."""
-        backend = self._get_backend()
->>>>>>> 9ef1f91a
+        backend = self._get_backend(self.get_current_tl_track())
         if backend:
             return backend.playback.get_time_position().get()
         else:
@@ -203,92 +181,44 @@
 
     # Methods
 
-<<<<<<< HEAD
-    def on_end_of_stream(self):
-        self.state = PlaybackState.STOPPED
-        self.current_tl_track = None
+    def _on_end_of_stream(self):
+        self.set_state(PlaybackState.STOPPED)
+        self._set_current_tl_track(None)
         # TODO: self._trigger_track_playback_ended?
 
-    def on_stream_changed(self, uri):
+    def _on_stream_changed(self, uri):
+        self._stream_title = None
         if self._pending_tl_track:
-            self.current_tl_track = self._pending_tl_track
+            self._set_current_tl_track(self._pending_tl_track)
             self._pending_tl_track = None
             self._trigger_track_playback_started()
 
-    def on_about_to_finish(self):
+    def _on_about_to_finish(self):
         # TODO: check that we always have a current track
-=======
-    # TODO: remove this.
-    def _change_track(self, tl_track, on_error_step=1):
-        """
-        Change to the given track, keeping the current playback state.
-
-        :param tl_track: track to change to
-        :type tl_track: :class:`mopidy.models.TlTrack` or :class:`None`
-        :param on_error_step: direction to step at play error, 1 for next
-            track (default), -1 for previous track. **INTERNAL**
-        :type on_error_step: int, -1 or 1
-        """
-        old_state = self.get_state()
-        self.stop()
-        self._set_current_tl_track(tl_track)
-        if old_state == PlaybackState.PLAYING:
-            self._play(on_error_step=on_error_step)
-        elif old_state == PlaybackState.PAUSED:
-            self.pause()
-
-    # TODO: this is not really end of track, this is on_need_next_track
-    def _on_end_of_track(self):
-        """
-        Tell the playback controller that end of track is reached.
-
-        Used by event handler in :class:`mopidy.core.Core`.
-        """
-        if self.get_state() == PlaybackState.STOPPED:
-            return
->>>>>>> 9ef1f91a
-
         original_tl_track = self.get_current_tl_track()
         next_tl_track = self.core.tracklist.eot_track(original_tl_track)
 
-<<<<<<< HEAD
+        # TODO: only set pending if we have a backend that can play it?
+        # TODO: skip tracks that don't have a backend?
         self._pending_tl_track = next_tl_track
         backend = self._get_backend(next_tl_track)
 
         if backend:
             backend.playback.change_track(next_tl_track.track).get()
-=======
-        if next_tl_track:
-            self._change_track(next_tl_track)
-        else:
+
+        self.core.tracklist._mark_played(original_tl_track)
+
+    def _on_tracklist_change(self):
+        """
+        Tell the playback controller that the current playlist has changed.
+
+        Used by :class:`mopidy.core.TracklistController`.
+        """
+        if not self.core.tracklist.tl_tracks:
             self.stop()
             self._set_current_tl_track(None)
->>>>>>> 9ef1f91a
-
-        self.core.tracklist._mark_played(original_tl_track)
-
-    def _on_tracklist_change(self):
-        """
-        Tell the playback controller that the current playlist has changed.
-
-        Used by :class:`mopidy.core.TracklistController`.
-        """
-<<<<<<< HEAD
-
-        if not self.core.tracklist.tl_tracks:
-            self.stop()
-            self.current_tl_track = None
-        elif self.current_tl_track not in self.core.tracklist.tl_tracks:
-            self.current_tl_track = None
-=======
-        tracklist = self.core.tracklist.get_tl_tracks()
-        if self.get_current_tl_track() not in tracklist:
-            self.stop()
+        elif self.get_current_tl_track() not in self.core.tracklist.tl_tracks:
             self._set_current_tl_track(None)
-
-    def _on_stream_changed(self, uri):
-        self._stream_title = None
->>>>>>> 9ef1f91a
 
     def next(self):
         """
@@ -300,45 +230,34 @@
         original_tl_track = self.get_current_tl_track()
         next_tl_track = self.core.tracklist.next_track(original_tl_track)
 
-<<<<<<< HEAD
         backend = self._get_backend(next_tl_track)
-        self.current_tl_track = next_tl_track
+        self._set_current_tl_track(next_tl_track)
 
         if backend:
             backend.playback.prepare_change()
             backend.playback.change_track(next_tl_track.track)
 
-            if self.state == PlaybackState.PLAYING:
+            if self.get_state() == PlaybackState.PLAYING:
                 result = backend.playback.play().get()
-            elif self.state == PlaybackState.PAUSED:
+            elif self.get_state() == PlaybackState.PAUSED:
                 result = backend.playback.pause().get()
             else:
                 result = True
 
-            if result and self.state != PlaybackState.PAUSED:
+            if result and self.get_state() != PlaybackState.PAUSED:
                 self._trigger_track_playback_started()
             elif not result:
-                self.core.tracklist.mark_unplayable(next_tl_track)
+                self.core.tracklist._mark_unplayable(next_tl_track)
                 # TODO: can cause an endless loop for single track repeat.
                 self.next()
         else:
             self.stop()
-=======
-        if next_tl_track:
-            # TODO: switch to:
-            # backend.play(track)
-            # wait for state change?
-            self._change_track(next_tl_track)
-        else:
-            self.stop()
-            self._set_current_tl_track(None)
->>>>>>> 9ef1f91a
 
         self.core.tracklist._mark_played(original_tl_track)
 
     def pause(self):
         """Pause playback."""
-        backend = self._get_backend(self.current_tl_track)
+        backend = self._get_backend(self.get_current_tl_track())
         if not backend or backend.playback.pause().get():
             # TODO: switch to:
             # backend.track(pause)
@@ -381,25 +300,13 @@
         if self.get_state() == PlaybackState.PLAYING:
             self.stop()
 
-<<<<<<< HEAD
-        self.current_tl_track = tl_track
-        self.state = PlaybackState.PLAYING
-        backend = self._get_backend(self.current_tl_track)
-=======
         self._set_current_tl_track(tl_track)
         self.set_state(PlaybackState.PLAYING)
-        backend = self._get_backend()
->>>>>>> 9ef1f91a
+        backend = self._get_backend(tl_track)
         success = False
 
         if backend:
             backend.playback.prepare_change()
-<<<<<<< HEAD
-            backend.playback.change_track(tl_track.track)
-            success = backend.playback.play().get()
-
-        if success:
-=======
             try:
                 success = (
                     backend.playback.change_track(tl_track.track).get() and
@@ -412,7 +319,6 @@
             self.core.tracklist._mark_playing(tl_track)
             self.core.history._add_track(tl_track.track)
             # TODO: replace with stream-changed
->>>>>>> 9ef1f91a
             self._trigger_track_playback_started()
         else:
             self.core.tracklist._mark_unplayable(tl_track)
@@ -429,42 +335,36 @@
         The current playback state will be kept. If it was playing, playing
         will continue. If it was paused, it will still be paused, etc.
         """
-<<<<<<< HEAD
-        original_tl_track = self.current_tl_track
+        original_tl_track = self.get_current_tl_track()
         prev_tl_track = self.core.tracklist.previous_track(original_tl_track)
 
         backend = self._get_backend(prev_tl_track)
-        self.current_tl_track = prev_tl_track
+        self._set_current_tl_track(prev_tl_track)
 
         if backend:
             backend.playback.prepare_change()
+            # TODO: check return values of change track
             backend.playback.change_track(prev_tl_track.track)
-            if self.state == PlaybackState.PLAYING:
+            if self.get_state() == PlaybackState.PLAYING:
                 result = backend.playback.play().get()
-            elif self.state == PlaybackState.PAUSED:
+            elif self.get_state() == PlaybackState.PAUSED:
                 result = backend.playback.pause().get()
             else:
                 result = True
 
-            if result and self.state != PlaybackState.PAUSED:
+            if result and self.get_state() != PlaybackState.PAUSED:
                 self._trigger_track_playback_started()
             elif not result:
-                self.core.tracklist.mark_unplayable(prev_tl_track)
+                self.core.tracklist._mark_unplayable(prev_tl_track)
                 self.previous()
-=======
-        tl_track = self.get_current_tl_track()
-        # TODO: switch to:
-        # self.play(....)
-        # wait for state change?
-        self._change_track(
-            self.core.tracklist.previous_track(tl_track), on_error_step=-1)
->>>>>>> 9ef1f91a
+
+        # TODO: no return value?
 
     def resume(self):
         """If paused, resume playing the current track."""
         if self.get_state() != PlaybackState.PAUSED:
             return
-        backend = self._get_backend(self.current_tl_track)
+        backend = self._get_backend(self.get_current_tl_track())
         if backend and backend.playback.resume().get():
             self.set_state(PlaybackState.PLAYING)
             # TODO: trigger via gst messages
@@ -494,10 +394,11 @@
         if time_position < 0:
             time_position = 0
         elif time_position > self.current_track.length:
+            # TODO: gstreamer will trigger a about to finish for us, use that?
             self.next()
             return True
 
-        backend = self._get_backend(self.current_tl_track)
+        backend = self._get_backend(self.get_current_tl_track())
         if not backend:
             return False
 
@@ -508,15 +409,9 @@
 
     def stop(self):
         """Stop playing."""
-<<<<<<< HEAD
-        if self.state != PlaybackState.STOPPED:
-            backend = self._get_backend(self.current_tl_track)
-            time_position_before_stop = self.time_position
-=======
         if self.get_state() != PlaybackState.STOPPED:
-            backend = self._get_backend()
+            backend = self._get_backend(self.get_current_tl_track())
             time_position_before_stop = self.get_time_position()
->>>>>>> 9ef1f91a
             if not backend or backend.playback.stop().get():
                 self.set_state(PlaybackState.STOPPED)
                 self._trigger_track_playback_ended(time_position_before_stop)
@@ -545,11 +440,10 @@
         if self.get_current_tl_track() is None:
             return
 
-        self.core.tracklist.mark_playing(self.current_tl_track)
-        self.core.history.add(self.current_tl_track.track)
-        listener.CoreListener.send(
-            'track_playback_started',
-            tl_track=self.get_current_tl_track())
+        tl_track = self.get_current_tl_track()
+        self.core.tracklist._mark_playing(tl_track)
+        self.core.history._add_track(tl_track.track)
+        listener.CoreListener.send('track_playback_started', tl_track=tl_track)
 
     def _trigger_track_playback_ended(self, time_position_before_stop):
         logger.debug('Triggering track playback ended event')
