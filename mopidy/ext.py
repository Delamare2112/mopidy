from __future__ import unicode_literals

import logging
import pkg_resources

from mopidy import exceptions
from mopidy import config as config_lib


logger = logging.getLogger('mopidy.ext')


class Extension(object):
    """Base class for Mopidy extensions"""

    dist_name = None
    ext_name = None
    version = None

    def get_default_config(self):
        """TODO"""
        raise NotImplementedError(
            'Add at least a config section with "enabled = true"')

    def get_config_schema(self):
<<<<<<< HEAD
        return config_lib.ExtensionConfigSchema()
=======
        """TODO"""
        return config_utils.ExtensionConfigSchema()
>>>>>>> d232b729

    def validate_environment(self):
        """TODO"""
        pass

    def get_frontend_classes(self):
        """TODO"""
        return []

    def get_backend_classes(self):
        """TODO"""
        return []

    def register_gstreamer_elements(self):
        """TODO"""
        pass


def load_extensions():
    extensions = []
    for entry_point in pkg_resources.iter_entry_points('mopidy.ext'):
        logger.debug('Loading entry point: %s', entry_point)

        try:
            extension_class = entry_point.load()
        except pkg_resources.DistributionNotFound as ex:
            logger.info(
                'Disabled extension %s: Dependency %s not found',
                entry_point.name, ex)
            continue

        extension = extension_class()

        logger.debug(
            'Loaded extension: %s %s', extension.dist_name, extension.version)

        if entry_point.name != extension.ext_name:
            logger.warning(
                'Disabled extension %(ep)s: entry point name (%(ep)s) '
                'does not match extension name (%(ext)s)',
                {'ep': entry_point.name, 'ext': extension.ext_name})
            continue

        try:
            extension.validate_environment()
        except exceptions.ExtensionError as ex:
            logger.info(
                'Disabled extension %s: %s', entry_point.name, ex.message)
            continue

        extensions.append(extension)

    names = (e.ext_name for e in extensions)
    logging.debug('Discovered extensions: %s', ', '.join(names))
    return extensions


def filter_enabled_extensions(raw_config, extensions):
    boolean = config_lib.Boolean()
    enabled_extensions = []
    enabled_names = []
    disabled_names = []

    for extension in extensions:
        # TODO: handle key and value errors.
        enabled = raw_config[extension.ext_name]['enabled']
        if boolean.deserialize(enabled):
            enabled_extensions.append(extension)
            enabled_names.append(extension.ext_name)
        else:
            disabled_names.append(extension.ext_name)

    logging.info(
        'Enabled extensions: %s', ', '.join(enabled_names) or 'none')
    logging.info(
        'Disabled extensions: %s', ', '.join(disabled_names) or 'none')
    return enabled_extensions<|MERGE_RESOLUTION|>--- conflicted
+++ resolved
@@ -23,12 +23,8 @@
             'Add at least a config section with "enabled = true"')
 
     def get_config_schema(self):
-<<<<<<< HEAD
+        """TODO"""
         return config_lib.ExtensionConfigSchema()
-=======
-        """TODO"""
-        return config_utils.ExtensionConfigSchema()
->>>>>>> d232b729
 
     def validate_environment(self):
         """TODO"""
