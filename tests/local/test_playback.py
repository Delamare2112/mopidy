from __future__ import absolute_import, unicode_literals

import logging
import time
import unittest

import mock

import pykka

from mopidy import core
from mopidy.core import PlaybackState
from mopidy.internal import deprecation
from mopidy.local import actor
from mopidy.models import TlTrack, Track

from tests import dummy_audio, path_to_data_dir
from tests.local import generate_song, populate_tracklist

logger = logging.getLogger(__name__)

# TODO Test 'playlist repeat', e.g. repeat=1,single=0


class LocalPlaybackProviderTest(unittest.TestCase):
    config = {
        'core': {
            'max_tracklist_length': 10000,
        },
        'local': {
            'media_dir': path_to_data_dir(''),
            'data_dir': path_to_data_dir(''),
            'playlists_dir': b'',
            'library': 'json',
        }
    }

    # We need four tracks so that our shuffled track tests behave nicely with
    # reversed as a fake shuffle. Ensuring that shuffled order is [4,3,2,1] and
    # normal order [1,2,3,4] which means next_track != next_track_with_random
    tracks = [
        Track(uri=generate_song(i), length=4464) for i in (1, 2, 3, 4)]

    def add_track(self, uri):
        track = Track(uri=uri, length=4464)
        self.tracklist.add([track])

    def trigger_about_to_finish(self):
        callback = self.audio.get_about_to_finish_callback().get()
        callback()

        while self.events:
            event, kwargs = self.events.pop(0)
            logger.debug('Replaying: %s %s', event, kwargs)
            self.core.on_event(event, **kwargs)

    def run(self, result=None):
        with deprecation.ignore('core.tracklist.add:tracks_arg'):
            return super(LocalPlaybackProviderTest, self).run(result)

    def setUp(self):  # noqa: N802
        self.audio = dummy_audio.create_proxy()
        self.backend = actor.LocalBackend.start(
            config=self.config, audio=self.audio).proxy()
<<<<<<< HEAD
        self.core = core.Core(backends=[self.backend], audio=self.audio)
=======
        self.core = core.Core(self.config, backends=[self.backend])
>>>>>>> edd7afb1
        self.playback = self.core.playback
        self.tracklist = self.core.tracklist

        assert len(self.tracks) >= 3, \
            'Need at least three tracks to run tests.'
        assert self.tracks[0].length >= 2000, \
            'First song needs to be at least 2000 miliseconds'

        self.events = []
        self.patcher = mock.patch('mopidy.audio.listener.AudioListener.send')
        self.send_mock = self.patcher.start()

        def send(event, **kwargs):
            self.events.append((event, kwargs))

        self.send_mock.side_effect = send

    def tearDown(self):  # noqa: N802
        pykka.ActorRegistry.stop_all()
        self.patcher.stop()

    def test_uri_scheme(self):
        self.assertNotIn('file', self.core.uri_schemes)
        self.assertIn('local', self.core.uri_schemes)

    def test_play_mp3(self):
        self.add_track('local:track:blank.mp3')
        self.playback.play()
        self.assertEqual(self.playback.state, PlaybackState.PLAYING)

    def test_play_ogg(self):
        self.add_track('local:track:blank.ogg')
        self.playback.play()
        self.assertEqual(self.playback.state, PlaybackState.PLAYING)

    def test_play_flac(self):
        self.add_track('local:track:blank.flac')
        self.playback.play()
        self.assertEqual(self.playback.state, PlaybackState.PLAYING)

    def test_play_uri_with_non_ascii_bytes(self):
        # Regression test: If trying to do .split(u':') on a bytestring, the
        # string will be decoded from ASCII to Unicode, which will crash on
        # non-ASCII strings, like the bytestring the following URI decodes to.
        self.add_track('local:track:12%20Doin%E2%80%99%20It%20Right.flac')
        self.playback.play()
        self.assertEqual(self.playback.state, PlaybackState.PLAYING)

    def test_initial_state_is_stopped(self):
        self.assertEqual(self.playback.state, PlaybackState.STOPPED)

    def test_play_with_empty_playlist(self):
        self.assertEqual(self.playback.state, PlaybackState.STOPPED)
        self.playback.play()
        self.assertEqual(self.playback.state, PlaybackState.STOPPED)

    def test_play_with_empty_playlist_return_value(self):
        self.assertEqual(self.playback.play(), None)

    @populate_tracklist
    def test_play_state(self):
        self.assertEqual(self.playback.state, PlaybackState.STOPPED)
        self.playback.play()
        self.assertEqual(self.playback.state, PlaybackState.PLAYING)

    @populate_tracklist
    def test_play_return_value(self):
        self.assertEqual(self.playback.play(), None)

    @populate_tracklist
    def test_play_track_state(self):
        self.assertEqual(self.playback.state, PlaybackState.STOPPED)
        self.playback.play(self.tracklist.tl_tracks[-1])
        self.assertEqual(self.playback.state, PlaybackState.PLAYING)

    @populate_tracklist
    def test_play_track_return_value(self):
        self.assertEqual(self.playback.play(
            self.tracklist.tl_tracks[-1]), None)

    @populate_tracklist
    def test_play_when_playing(self):
        self.playback.play()
        track = self.playback.current_track
        self.playback.play()
        self.assertEqual(track, self.playback.current_track)

    @populate_tracklist
    def test_play_when_paused(self):
        self.playback.play()
        track = self.playback.current_track
        self.playback.pause()
        self.playback.play()
        self.assertEqual(self.playback.state, PlaybackState.PLAYING)
        self.assertEqual(track, self.playback.current_track)

    @populate_tracklist
    def test_play_when_pause_after_next(self):
        self.playback.play()
        self.playback.next()
        self.playback.next()
        track = self.playback.current_track
        self.playback.pause()
        self.playback.play()
        self.assertEqual(self.playback.state, PlaybackState.PLAYING)
        self.assertEqual(track, self.playback.current_track)

    @populate_tracklist
    def test_play_sets_current_track(self):
        self.playback.play()
        self.assertEqual(self.playback.current_track, self.tracks[0])

    @populate_tracklist
    def test_play_track_sets_current_track(self):
        self.playback.play(self.tracklist.tl_tracks[-1])
        self.assertEqual(self.playback.current_track, self.tracks[-1])

    @populate_tracklist
    def test_play_skips_to_next_track_on_failure(self):
        # If backend's play() returns False, it is a failure.
        return_values = [True, False]
        self.backend.playback.play = lambda: return_values.pop()
        self.playback.play()
        self.assertNotEqual(self.playback.current_track, self.tracks[0])
        self.assertEqual(self.playback.current_track, self.tracks[1])

    @populate_tracklist
    def test_current_track_after_completed_playlist(self):
        self.playback.play(self.tracklist.tl_tracks[-1])
        self.trigger_about_to_finish()
        # EOS should have triggered
        self.assertEqual(self.playback.state, PlaybackState.STOPPED)
        self.assertEqual(self.playback.current_track, None)

        self.playback.play(self.tracklist.tl_tracks[-1])
        self.playback.next()
        self.assertEqual(self.playback.state, PlaybackState.STOPPED)
        self.assertEqual(self.playback.current_track, None)

    @populate_tracklist
    def test_previous(self):
        self.playback.play()
        self.playback.next()
        self.playback.previous()
        self.assertEqual(self.playback.current_track, self.tracks[0])

    @populate_tracklist
    def test_previous_more(self):
        self.playback.play()  # At track 0
        self.playback.next()  # At track 1
        self.playback.next()  # At track 2
        self.playback.previous()  # At track 1
        self.assertEqual(self.playback.current_track, self.tracks[1])

    @populate_tracklist
    def test_previous_return_value(self):
        self.playback.play()
        self.playback.next()
        self.assertEqual(self.playback.previous(), None)

    @populate_tracklist
    def test_previous_does_not_trigger_playback(self):
        self.playback.play()
        self.playback.next()
        self.playback.stop()
        self.playback.previous()
        self.assertEqual(self.playback.state, PlaybackState.STOPPED)

    @populate_tracklist
    def test_previous_at_start_of_playlist(self):
        self.playback.previous()
        self.assertEqual(self.playback.state, PlaybackState.STOPPED)
        self.assertEqual(self.playback.current_track, None)

    def test_previous_for_empty_playlist(self):
        self.playback.previous()
        self.assertEqual(self.playback.state, PlaybackState.STOPPED)
        self.assertEqual(self.playback.current_track, None)

    @populate_tracklist
    def test_previous_skips_to_previous_track_on_failure(self):
        # If backend's play() returns False, it is a failure.
        return_values = [True, False, True]
        self.backend.playback.play = lambda: return_values.pop()
        self.playback.play(self.tracklist.tl_tracks[2])
        self.assertEqual(self.playback.current_track, self.tracks[2])
        self.playback.previous()
        self.assertNotEqual(self.playback.current_track, self.tracks[1])
        self.assertEqual(self.playback.current_track, self.tracks[0])

    @populate_tracklist
    def test_next(self):
        self.playback.play()

        tl_track = self.playback.current_tl_track
        old_position = self.tracklist.index(tl_track)
        old_uri = tl_track.track.uri

        self.playback.next()

        tl_track = self.playback.current_tl_track
        self.assertEqual(
            self.tracklist.index(tl_track), old_position + 1)
        self.assertNotEqual(self.playback.current_track.uri, old_uri)

    @populate_tracklist
    def test_next_return_value(self):
        self.playback.play()
        self.assertEqual(self.playback.next(), None)

    @populate_tracklist
    def test_next_does_not_trigger_playback(self):
        self.playback.next()
        self.assertEqual(self.playback.state, PlaybackState.STOPPED)

    @populate_tracklist
    def test_next_at_end_of_playlist(self):
        self.playback.play()

        for i, track in enumerate(self.tracks):
            self.assertEqual(self.playback.state, PlaybackState.PLAYING)
            self.assertEqual(self.playback.current_track, track)
            tl_track = self.playback.current_tl_track
            self.assertEqual(self.tracklist.index(tl_track), i)

            self.playback.next()

        self.assertEqual(self.playback.state, PlaybackState.STOPPED)

    @populate_tracklist
    def test_next_until_end_of_playlist_and_play_from_start(self):
        self.playback.play()

        for _ in self.tracks:
            self.playback.next()

        self.assertEqual(self.playback.current_track, None)
        self.assertEqual(self.playback.state, PlaybackState.STOPPED)

        self.playback.play()
        self.assertEqual(self.playback.state, PlaybackState.PLAYING)
        self.assertEqual(self.playback.current_track, self.tracks[0])

    def test_next_for_empty_playlist(self):
        self.playback.next()
        self.assertEqual(self.playback.state, PlaybackState.STOPPED)

    @populate_tracklist
    def test_next_skips_to_next_track_on_failure(self):
        # If backend's play() returns False, it is a failure.
        return_values = [True, False, True]
        self.backend.playback.play = lambda: return_values.pop()
        self.playback.play()
        self.assertEqual(self.playback.current_track, self.tracks[0])
        self.playback.next()
        self.assertNotEqual(self.playback.current_track, self.tracks[1])
        self.assertEqual(self.playback.current_track, self.tracks[2])

    @populate_tracklist
    def test_next_track_before_play(self):
        tl_track = self.playback.current_tl_track
        self.assertEqual(
            self.tracklist.next_track(tl_track), self.tl_tracks[0])

    @populate_tracklist
    def test_next_track_during_play(self):
        self.playback.play()
        tl_track = self.playback.current_tl_track
        self.assertEqual(
            self.tracklist.next_track(tl_track), self.tl_tracks[1])

    @populate_tracklist
    def test_next_track_after_previous(self):
        self.playback.play()
        self.playback.next()
        self.playback.previous()
        tl_track = self.playback.current_tl_track
        self.assertEqual(
            self.tracklist.next_track(tl_track), self.tl_tracks[1])

    def test_next_track_empty_playlist(self):
        tl_track = self.playback.current_tl_track
        self.assertEqual(self.tracklist.next_track(tl_track), None)

    @populate_tracklist
    def test_next_track_at_end_of_playlist(self):
        self.playback.play()
        for _ in self.tracklist.tl_tracks[1:]:
            self.playback.next()

        tl_track = self.playback.current_tl_track
        self.assertEqual(self.tracklist.next_track(tl_track), None)

    @populate_tracklist
    def test_next_track_at_end_of_playlist_with_repeat(self):
        self.tracklist.repeat = True
        self.playback.play()
        for _ in self.tracks[1:]:
            self.playback.next()

        tl_track = self.playback.current_tl_track
        self.assertEqual(
            self.tracklist.next_track(tl_track), self.tl_tracks[0])

    @populate_tracklist
    @mock.patch('random.shuffle')
    def test_next_track_with_random(self, shuffle_mock):
        shuffle_mock.side_effect = lambda tracks: tracks.reverse()

        self.tracklist.random = True
        current_tl_track = self.playback.current_tl_track
        next_tl_track = self.tracklist.next_track(current_tl_track)
        self.assertEqual(next_tl_track, self.tl_tracks[-1])

    @populate_tracklist
    def test_next_with_consume(self):
        self.tracklist.consume = True
        self.playback.play()
        self.playback.next()
        self.assertNotIn(self.tracks[0], self.tracklist.tracks)

    @populate_tracklist
    def test_next_with_single_and_repeat(self):
        self.tracklist.single = True
        self.tracklist.repeat = True
        self.playback.play()
        self.assertEqual(self.playback.current_track, self.tracks[0])
        self.playback.next()
        self.assertEqual(self.playback.current_track, self.tracks[1])

    @populate_tracklist
    @mock.patch('random.shuffle')
    def test_next_with_random(self, shuffle_mock):
        shuffle_mock.side_effect = lambda tracks: tracks.reverse()

        self.tracklist.random = True
        self.playback.play()
        self.assertEqual(self.playback.current_track, self.tracks[-1])
        self.playback.next()
        self.assertEqual(self.playback.current_track, self.tracks[-2])

    @populate_tracklist
    @mock.patch('random.shuffle')
    def test_next_track_with_random_after_append_playlist(self, shuffle_mock):
        shuffle_mock.side_effect = lambda tracks: tracks.reverse()

        self.tracklist.random = True
        current_tl_track = self.playback.current_tl_track

        expected_tl_track = self.tracklist.tl_tracks[-1]
        next_tl_track = self.tracklist.next_track(current_tl_track)

        # Baseline checking that first next_track is last tl track per our fake
        # shuffle.
        self.assertEqual(next_tl_track, expected_tl_track)

        self.tracklist.add(self.tracks[:1])

        old_next_tl_track = next_tl_track
        expected_tl_track = self.tracklist.tl_tracks[-1]
        next_tl_track = self.tracklist.next_track(current_tl_track)

        # Verify that first next track has changed since we added to the
        # playlist.
        self.assertEqual(next_tl_track, expected_tl_track)
        self.assertNotEqual(next_tl_track, old_next_tl_track)

    @populate_tracklist
    def test_about_to_finish(self):
        self.playback.play()

        tl_track = self.playback.current_tl_track
        old_position = self.tracklist.index(tl_track)
        old_uri = tl_track.track.uri

        self.trigger_about_to_finish()

        tl_track = self.playback.current_tl_track
        self.assertEqual(
            self.tracklist.index(tl_track), old_position + 1)
        self.assertNotEqual(self.playback.current_track.uri, old_uri)

    @populate_tracklist
    def test_end_of_track_return_value(self):
        self.playback.play()
        self.assertEqual(self.trigger_about_to_finish(), None)

    @populate_tracklist
    def test_end_of_track_does_not_trigger_playback(self):
        self.trigger_about_to_finish()
        self.assertEqual(self.playback.state, PlaybackState.STOPPED)

    @populate_tracklist
    def test_end_of_track_at_end_of_playlist(self):
        self.playback.play()

        for i, track in enumerate(self.tracks):
            self.assertEqual(self.playback.state, PlaybackState.PLAYING)
            self.assertEqual(self.playback.current_track, track)
            tl_track = self.playback.current_tl_track
            self.assertEqual(self.tracklist.index(tl_track), i)

            self.trigger_about_to_finish()
        # EOS should have triggered

        self.assertEqual(self.playback.state, PlaybackState.STOPPED)

    @populate_tracklist
    def test_end_of_track_until_end_of_playlist_and_play_from_start(self):
        self.playback.play()
        for _ in self.tracks:
            self.trigger_about_to_finish()
        # EOS should have triggered

        self.assertEqual(self.playback.current_track, None)
        self.assertEqual(self.playback.state, PlaybackState.STOPPED)

        self.playback.play()
        self.assertEqual(self.playback.state, PlaybackState.PLAYING)
        self.assertEqual(self.playback.current_track, self.tracks[0])

    def test_end_of_track_for_empty_playlist(self):
        self.trigger_about_to_finish()
        self.assertEqual(self.playback.state, PlaybackState.STOPPED)

    @unittest.skip('This is broken with gapless support')
    @populate_tracklist
    def test_end_of_track_skips_to_next_track_on_failure(self):
        # TODO: it is not obvious how to handle this now that we can only set
        # an uri and wait for a possible error some time later. Likely we need
        # to replace this with better error handling that ideally doesn't stop
        # the pipeline.

        # If backend's play() returns False, it is a failure.
        return_values = [True, False, True]
        self.backend.playback.play = lambda: return_values.pop()
        self.playback.play()
        self.assertEqual(self.playback.current_track, self.tracks[0])
        self.trigger_about_to_finish()
        self.assertNotEqual(self.playback.current_track, self.tracks[1])
        self.assertEqual(self.playback.current_track, self.tracks[2])

    @populate_tracklist
    def test_end_of_track_track_before_play(self):
        tl_track = self.playback.current_tl_track
        self.assertEqual(
            self.tracklist.next_track(tl_track), self.tl_tracks[0])

    @populate_tracklist
    def test_end_of_track_track_during_play(self):
        self.playback.play()
        tl_track = self.playback.current_tl_track
        self.assertEqual(
            self.tracklist.next_track(tl_track), self.tl_tracks[1])

    @populate_tracklist
    def test_about_to_finish_after_previous(self):
        self.playback.play()
        self.trigger_about_to_finish()
        self.playback.previous()
        tl_track = self.playback.current_tl_track
        self.assertEqual(
            self.tracklist.next_track(tl_track), self.tl_tracks[1])

    def test_end_of_track_track_empty_playlist(self):
        tl_track = self.playback.current_tl_track
        self.assertEqual(self.tracklist.next_track(tl_track), None)

    @populate_tracklist
    def test_end_of_track_track_at_end_of_playlist(self):
        self.playback.play()
        for _ in self.tracks[1:]:
            self.trigger_about_to_finish()

        tl_track = self.playback.current_tl_track
        self.assertEqual(self.tracklist.next_track(tl_track), None)

    @populate_tracklist
    def test_end_of_track_track_at_end_of_playlist_with_repeat(self):
        self.tracklist.repeat = True
        self.playback.play()
        for _ in self.tracks[1:]:
            self.trigger_about_to_finish()
        tl_track = self.playback.current_tl_track
        self.assertEqual(
            self.tracklist.next_track(tl_track), self.tl_tracks[0])

    @populate_tracklist
    @mock.patch('random.shuffle')
    def test_end_of_track_track_with_random(self, shuffle_mock):
        shuffle_mock.side_effect = lambda tracks: tracks.reverse()

        tl_track = self.playback.current_tl_track
        self.assertEqual(
            self.tracklist.next_track(tl_track), self.tl_tracks[0])

    @populate_tracklist
    def test_on_about_to_finish_with_consume(self):
        self.tracklist.consume = True
        self.playback.play()
        self.trigger_about_to_finish()
        self.assertNotIn(self.tracks[0], self.tracklist.tracks)

    @populate_tracklist
    @mock.patch('random.shuffle')
    def test_about_to_finish_with_random(self, shuffle_mock):
        shuffle_mock.side_effect = lambda tracks: tracks.reverse()

        self.tracklist.random = True
        self.playback.play()
        self.assertEqual(self.playback.current_track, self.tracks[-1])
        self.trigger_about_to_finish()
        self.assertEqual(self.playback.current_track, self.tracks[-2])

    @populate_tracklist
    @mock.patch('random.shuffle')
    def test_end_of_track_track_with_random_after_append_playlist(
            self, shuffle_mock):
        shuffle_mock.side_effect = lambda tracks: tracks.reverse()

        self.tracklist.random = True
        current_tl_track = self.playback.current_tl_track

        expected_tl_track = self.tracklist.tl_tracks[-1]
        eot_tl_track = self.tracklist.eot_track(current_tl_track)

        # Baseline checking that first eot_track is last tl track per our fake
        # shuffle.
        self.assertEqual(eot_tl_track, expected_tl_track)

        self.tracklist.add(self.tracks[:1])

        old_eot_tl_track = eot_tl_track
        expected_tl_track = self.tracklist.tl_tracks[-1]
        eot_tl_track = self.tracklist.eot_track(current_tl_track)

        # Verify that first next track has changed since we added to the
        # playlist.
        self.assertEqual(eot_tl_track, expected_tl_track)
        self.assertNotEqual(eot_tl_track, old_eot_tl_track)

    @populate_tracklist
    def test_previous_track_before_play(self):
        tl_track = self.playback.current_tl_track
        self.assertEqual(self.tracklist.previous_track(tl_track), None)

    @populate_tracklist
    def test_previous_track_after_play(self):
        self.playback.play()
        tl_track = self.playback.current_tl_track
        self.assertEqual(self.tracklist.previous_track(tl_track), None)

    @populate_tracklist
    def test_previous_track_after_next(self):
        self.playback.play()
        self.playback.next()
        tl_track = self.playback.current_tl_track
        self.assertEqual(
            self.tracklist.previous_track(tl_track), self.tl_tracks[0])

    @populate_tracklist
    def test_previous_track_after_previous(self):
        self.playback.play()  # At track 0
        self.playback.next()  # At track 1
        self.playback.next()  # At track 2
        self.playback.previous()  # At track 1
        tl_track = self.playback.current_tl_track
        self.assertEqual(
            self.tracklist.previous_track(tl_track), self.tl_tracks[0])

    def test_previous_track_empty_playlist(self):
        tl_track = self.playback.current_tl_track
        self.assertEqual(self.tracklist.previous_track(tl_track), None)

    @populate_tracklist
    def test_previous_track_with_consume(self):
        self.tracklist.consume = True
        for _ in self.tracks:
            self.playback.next()
            tl_track = self.playback.current_tl_track
            self.assertEqual(
                self.tracklist.previous_track(tl_track),
                self.playback.current_tl_track)

    @populate_tracklist
    def test_previous_track_with_random(self):
        self.tracklist.random = True
        for _ in self.tracks:
            self.playback.next()
            tl_track = self.playback.current_tl_track
            self.assertEqual(
                self.tracklist.previous_track(tl_track),
                self.playback.current_tl_track)

    @populate_tracklist
    def test_initial_current_track(self):
        self.assertEqual(self.playback.current_track, None)

    @populate_tracklist
    def test_current_track_during_play(self):
        self.playback.play()
        self.assertEqual(self.playback.current_track, self.tracks[0])

    @populate_tracklist
    def test_current_track_after_next(self):
        self.playback.play()
        self.playback.next()
        self.assertEqual(self.playback.current_track, self.tracks[1])

    @populate_tracklist
    def test_initial_tracklist_position(self):
        tl_track = self.playback.current_tl_track
        self.assertEqual(self.tracklist.index(tl_track), None)

    @populate_tracklist
    def test_tracklist_position_during_play(self):
        self.playback.play()
        tl_track = self.playback.current_tl_track
        self.assertEqual(self.tracklist.index(tl_track), 0)

    @populate_tracklist
    def test_tracklist_position_after_next(self):
        self.playback.play()
        self.playback.next()
        tl_track = self.playback.current_tl_track
        self.assertEqual(self.tracklist.index(tl_track), 1)

    @populate_tracklist
    def test_tracklist_position_at_end_of_playlist(self):
        self.playback.play(self.tracklist.tl_tracks[-1])
        self.trigger_about_to_finish()
        # EOS should have triggered
        tl_track = self.playback.current_tl_track
        self.assertEqual(self.tracklist.index(tl_track), None)

    def test_on_tracklist_change_gets_called(self):
        callback = self.playback._on_tracklist_change

        def wrapper():
            wrapper.called = True
            return callback()
        wrapper.called = False

        self.playback._on_tracklist_change = wrapper
        self.tracklist.add([Track()])

        self.assert_(wrapper.called)

    @unittest.SkipTest  # Blocks for 10ms
    @populate_tracklist
    def test_end_of_track_callback_gets_called(self):
        self.playback.play()
        result = self.playback.seek(self.tracks[0].length - 10)
        self.assertTrue(result, 'Seek failed')
        message = self.core_queue.get(True, 1)
        self.assertEqual('end_of_track', message['command'])

    @populate_tracklist
    def test_on_tracklist_change_when_playing(self):
        self.playback.play()
        current_track = self.playback.current_track
        self.tracklist.add([self.tracks[2]])
        self.assertEqual(self.playback.state, PlaybackState.PLAYING)
        self.assertEqual(self.playback.current_track, current_track)

    @populate_tracklist
    def test_on_tracklist_change_when_stopped(self):
        self.tracklist.add([self.tracks[2]])
        self.assertEqual(self.playback.state, PlaybackState.STOPPED)
        self.assertEqual(self.playback.current_track, None)

    @populate_tracklist
    def test_on_tracklist_change_when_paused(self):
        self.playback.play()
        self.playback.pause()
        current_track = self.playback.current_track
        self.tracklist.add([self.tracks[2]])
        self.assertEqual(self.playback.state, PlaybackState.PAUSED)
        self.assertEqual(self.playback.current_track, current_track)

    @populate_tracklist
    def test_pause_when_stopped(self):
        self.playback.pause()
        self.assertEqual(self.playback.state, PlaybackState.PAUSED)

    @populate_tracklist
    def test_pause_when_playing(self):
        self.playback.play()
        self.playback.pause()
        self.assertEqual(self.playback.state, PlaybackState.PAUSED)

    @populate_tracklist
    def test_pause_when_paused(self):
        self.playback.play()
        self.playback.pause()
        self.playback.pause()
        self.assertEqual(self.playback.state, PlaybackState.PAUSED)

    @populate_tracklist
    def test_pause_return_value(self):
        self.playback.play()
        self.assertEqual(self.playback.pause(), None)

    @populate_tracklist
    def test_resume_when_stopped(self):
        self.playback.resume()
        self.assertEqual(self.playback.state, PlaybackState.STOPPED)

    @populate_tracklist
    def test_resume_when_playing(self):
        self.playback.play()
        self.playback.resume()
        self.assertEqual(self.playback.state, PlaybackState.PLAYING)

    @populate_tracklist
    def test_resume_when_paused(self):
        self.playback.play()
        self.playback.pause()
        self.playback.resume()
        self.assertEqual(self.playback.state, PlaybackState.PLAYING)

    @populate_tracklist
    def test_resume_return_value(self):
        self.playback.play()
        self.playback.pause()
        self.assertEqual(self.playback.resume(), None)

    @unittest.SkipTest  # Uses sleep and might not work with LocalBackend
    @populate_tracklist
    def test_resume_continues_from_right_position(self):
        self.playback.play()
        time.sleep(0.2)
        self.playback.pause()
        self.playback.resume()
        self.assertNotEqual(self.playback.time_position, 0)

    @populate_tracklist
    def test_seek_when_stopped(self):
        result = self.playback.seek(1000)
        self.assert_(result, 'Seek return value was %s' % result)

    @populate_tracklist
    def test_seek_when_stopped_updates_position(self):
        self.playback.seek(1000)
        position = self.playback.time_position
        self.assertGreaterEqual(position, 990)

    def test_seek_on_empty_playlist(self):
        self.assertFalse(self.playback.seek(0))

    def test_seek_on_empty_playlist_updates_position(self):
        self.playback.seek(0)
        self.assertEqual(self.playback.state, PlaybackState.STOPPED)

    @populate_tracklist
    def test_seek_when_stopped_triggers_play(self):
        self.playback.seek(0)
        self.assertEqual(self.playback.state, PlaybackState.PLAYING)

    @populate_tracklist
    def test_seek_when_playing(self):
        self.playback.play()
        result = self.playback.seek(self.tracks[0].length - 1000)
        self.assert_(result, 'Seek return value was %s' % result)

    @populate_tracklist
    def test_seek_when_playing_updates_position(self):
        length = self.tracklist.tracks[0].length
        self.playback.play()
        self.playback.seek(length - 1000)
        position = self.playback.time_position
        self.assertGreaterEqual(position, length - 1010)

    @populate_tracklist
    def test_seek_when_paused(self):
        self.playback.play()
        self.playback.pause()
        result = self.playback.seek(self.tracks[0].length - 1000)
        self.assert_(result, 'Seek return value was %s' % result)
        self.assertEqual(self.playback.state, PlaybackState.PAUSED)

    @populate_tracklist
    def test_seek_when_paused_updates_position(self):
        length = self.tracklist.tracks[0].length
        self.playback.play()
        self.playback.pause()
        self.playback.seek(length - 1000)
        position = self.playback.time_position
        self.assertGreaterEqual(position, length - 1010)

    @unittest.SkipTest
    @populate_tracklist
    def test_seek_beyond_end_of_song(self):
        # FIXME need to decide return value
        self.playback.play()
        result = self.playback.seek(self.tracks[0].length * 100)
        self.assert_(not result, 'Seek return value was %s' % result)

    @populate_tracklist
    def test_seek_beyond_end_of_song_jumps_to_next_song(self):
        self.playback.play()
        self.playback.seek(self.tracks[0].length * 100)
        self.assertEqual(self.playback.current_track, self.tracks[1])

    @populate_tracklist
    def test_seek_beyond_end_of_song_for_last_track(self):
        self.playback.play(self.tracklist.tl_tracks[-1])
        self.playback.seek(self.tracklist.tracks[-1].length * 100)
        self.assertEqual(self.playback.state, PlaybackState.STOPPED)

    @populate_tracklist
    def test_stop_when_stopped(self):
        self.playback.stop()
        self.assertEqual(self.playback.state, PlaybackState.STOPPED)

    @populate_tracklist
    def test_stop_when_playing(self):
        self.playback.play()
        self.playback.stop()
        self.assertEqual(self.playback.state, PlaybackState.STOPPED)

    @populate_tracklist
    def test_stop_when_paused(self):
        self.playback.play()
        self.playback.pause()
        self.playback.stop()
        self.assertEqual(self.playback.state, PlaybackState.STOPPED)

    def test_stop_return_value(self):
        self.playback.play()
        self.assertEqual(self.playback.stop(), None)

    def test_time_position_when_stopped(self):
        future = mock.Mock()
        future.get = mock.Mock(return_value=0)
        self.audio.get_position = mock.Mock(return_value=future)

        self.assertEqual(self.playback.time_position, 0)

    @populate_tracklist
    def test_time_position_when_stopped_with_playlist(self):
        future = mock.Mock()
        future.get = mock.Mock(return_value=0)
        self.audio.get_position = mock.Mock(return_value=future)

        self.assertEqual(self.playback.time_position, 0)

    @unittest.SkipTest  # Uses sleep and does might not work with LocalBackend
    @populate_tracklist
    def test_time_position_when_playing(self):
        self.playback.play()
        first = self.playback.time_position
        time.sleep(1)
        second = self.playback.time_position
        self.assertGreater(second, first)

    @unittest.SkipTest  # Uses sleep
    @populate_tracklist
    def test_time_position_when_paused(self):
        self.playback.play()
        time.sleep(0.2)
        self.playback.pause()
        time.sleep(0.2)
        first = self.playback.time_position
        second = self.playback.time_position
        self.assertEqual(first, second)

    @populate_tracklist
    def test_play_with_consume(self):
        self.tracklist.consume = True
        self.playback.play()
        self.assertEqual(self.playback.current_track, self.tracks[0])

    @populate_tracklist
    def test_playlist_is_empty_after_all_tracks_are_played_with_consume(self):
        self.tracklist.consume = True
        self.playback.play()

        for t in self.tracks:
            self.trigger_about_to_finish()
        # EOS should have trigger

        self.assertEqual(len(self.tracklist.tracks), 0)

    @populate_tracklist
    @mock.patch('random.shuffle')
    def test_play_with_random(self, shuffle_mock):
        shuffle_mock.side_effect = lambda tracks: tracks.reverse()

        self.tracklist.random = True
        self.playback.play()
        self.assertEqual(self.playback.current_track, self.tracks[-1])

    @populate_tracklist
    @mock.patch('random.shuffle')
    def test_previous_with_random(self, shuffle_mock):
        shuffle_mock.side_effect = lambda tracks: tracks.reverse()

        self.tracklist.random = True
        self.playback.play()
        self.playback.next()
        current_track = self.playback.current_track
        self.playback.previous()
        self.assertEqual(self.playback.current_track, current_track)

    @populate_tracklist
    def test_end_of_song_starts_next_track(self):
        self.playback.play()
        self.trigger_about_to_finish()
        self.assertEqual(self.playback.current_track, self.tracks[1])

    @populate_tracklist
    def test_end_of_song_with_single_and_repeat_starts_same(self):
        self.tracklist.single = True
        self.tracklist.repeat = True
        self.playback.play()
        self.assertEqual(self.playback.current_track, self.tracks[0])
        self.trigger_about_to_finish()
        self.assertEqual(self.playback.current_track, self.tracks[0])

    @populate_tracklist
    def test_end_of_song_with_single_random_and_repeat_starts_same(self):
        self.tracklist.single = True
        self.tracklist.repeat = True
        self.tracklist.random = True
        self.playback.play()
        current_track = self.playback.current_track
        self.trigger_about_to_finish()
        self.assertEqual(self.playback.current_track, current_track)

    @populate_tracklist
    def test_end_of_song_with_single_stops(self):
        self.tracklist.single = True
        self.playback.play()
        self.assertEqual(self.playback.current_track, self.tracks[0])
        self.trigger_about_to_finish()
        self.assertEqual(self.playback.current_track, None)
        # EOS should have triggered
        self.assertEqual(self.playback.state, PlaybackState.STOPPED)

    @populate_tracklist
    def test_end_of_song_with_single_and_random_stops(self):
        self.tracklist.single = True
        self.tracklist.random = True
        self.playback.play()
        self.trigger_about_to_finish()
        self.assertEqual(self.playback.current_track, None)
        # EOS should have triggered
        self.assertEqual(self.playback.state, PlaybackState.STOPPED)

    @populate_tracklist
    def test_end_of_playlist_stops(self):
        self.playback.play(self.tracklist.tl_tracks[-1])
        self.trigger_about_to_finish()
        # EOS should have triggered
        self.assertEqual(self.playback.state, PlaybackState.STOPPED)

    def test_repeat_off_by_default(self):
        self.assertEqual(self.tracklist.repeat, False)

    def test_random_off_by_default(self):
        self.assertEqual(self.tracklist.random, False)

    def test_consume_off_by_default(self):
        self.assertEqual(self.tracklist.consume, False)

    @populate_tracklist
    def test_random_until_end_of_playlist(self):
        self.tracklist.random = True
        self.playback.play()
        for _ in self.tracks[1:]:
            self.playback.next()

        tl_track = self.playback.current_tl_track
        self.assertEqual(self.tracklist.next_track(tl_track), None)

    @populate_tracklist
    def test_random_with_eot_until_end_of_playlist(self):
        self.tracklist.random = True
        self.playback.play()
        for _ in self.tracks[1:]:
            self.trigger_about_to_finish()

        tl_track = self.playback.current_tl_track
        self.assertEqual(self.tracklist.eot_track(tl_track), None)

    @populate_tracklist
    def test_random_until_end_of_playlist_and_play_from_start(self):
        self.tracklist.random = True
        self.playback.play()
        for _ in self.tracks:
            self.playback.next()
        tl_track = self.playback.current_tl_track
        self.assertNotEqual(self.tracklist.next_track(tl_track), None)
        self.assertEqual(self.playback.state, PlaybackState.STOPPED)
        self.playback.play()
        self.assertEqual(self.playback.state, PlaybackState.PLAYING)

    @populate_tracklist
    def test_random_with_eot_until_end_of_playlist_and_play_from_start(self):
        self.tracklist.random = True
        self.playback.play()

        for _ in self.tracks:
            self.trigger_about_to_finish()
        # EOS should have triggered

        tl_track = self.playback.current_tl_track
        self.assertNotEqual(self.tracklist.eot_track(tl_track), None)
        self.assertEqual(self.playback.state, PlaybackState.STOPPED)
        self.playback.play()
        self.assertEqual(self.playback.state, PlaybackState.PLAYING)

    @populate_tracklist
    def test_random_until_end_of_playlist_with_repeat(self):
        self.tracklist.repeat = True
        self.tracklist.random = True
        self.playback.play()
        for _ in self.tracks[1:]:
            self.playback.next()

        tl_track = self.playback.current_tl_track
        self.assertNotEqual(self.tracklist.next_track(tl_track), None)

    @populate_tracklist
    def test_played_track_during_random_not_played_again(self):
        self.tracklist.random = True
        self.playback.play()
        played = []
        for _ in self.tracks:
            self.assertNotIn(self.playback.current_track, played)
            played.append(self.playback.current_track)
            self.playback.next()

    @populate_tracklist
    @mock.patch('random.shuffle')
    def test_play_track_then_enable_random(self, shuffle_mock):
        # Covers underlying issue IssueGH17RegressionTest tests for.
        shuffle_mock.side_effect = lambda tracks: tracks.reverse()

        expected = self.tl_tracks[::-1] + [None]
        actual = []

        self.playback.play()
        self.tracklist.random = True
        while self.playback.state != PlaybackState.STOPPED:
            self.playback.next()
            actual.append(self.playback.current_tl_track)
        self.assertEqual(actual, expected)

    @populate_tracklist
    def test_playing_track_that_isnt_in_playlist(self):
        with self.assertRaises(AssertionError):
            self.playback.play(TlTrack(17, Track()))<|MERGE_RESOLUTION|>--- conflicted
+++ resolved
@@ -62,11 +62,8 @@
         self.audio = dummy_audio.create_proxy()
         self.backend = actor.LocalBackend.start(
             config=self.config, audio=self.audio).proxy()
-<<<<<<< HEAD
-        self.core = core.Core(backends=[self.backend], audio=self.audio)
-=======
-        self.core = core.Core(self.config, backends=[self.backend])
->>>>>>> edd7afb1
+        self.core = core.Core(
+            backends=[self.backend], config=self.config, audio=self.audio)
         self.playback = self.core.playback
         self.tracklist = self.core.tracklist
 
