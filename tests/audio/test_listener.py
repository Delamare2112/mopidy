--- conflicted
+++ resolved
@@ -25,14 +25,10 @@
         self.listener.reached_end_of_stream()
 
     def test_listener_has_default_impl_for_state_changed(self):
-<<<<<<< HEAD
-        self.listener.state_changed(None, None)
+        self.listener.state_changed(None, None, None)
 
     def test_listener_has_default_impl_for_stream_changed(self):
         self.listener.stream_changed(None)
 
     def test_listener_has_default_impl_for_position_changed(self):
-        self.listener.position_changed(None)
-=======
-        self.listener.state_changed(None, None, None)
->>>>>>> 292cf8f3
+        self.listener.position_changed(None)